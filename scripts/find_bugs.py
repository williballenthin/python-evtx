--- conflicted
+++ resolved
@@ -34,11 +34,7 @@
             for chunk in fh.chunks():
                 for record in chunk.records():
                     try:
-<<<<<<< HEAD
-                        print record.root().xml([])
-=======
                         evtx_record_xml_view(record).encode("utf-8")
->>>>>>> bad5dd20
                     except Exception as e:
                         print str(e)
                         print repr(e)
