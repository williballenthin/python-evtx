#!/bin/python
#    This file is part of python-evtx.
#
#   Copyright 2012, 2013 Willi Ballenthin <william.ballenthin@mandiant.com>
#                    while at Mandiant <http://www.mandiant.com>
#
#   Licensed under the Apache License, Version 2.0 (the "License");
#   you may not use this file except in compliance with the License.
#   You may obtain a copy of the License at
#
#       http://www.apache.org/licenses/LICENSE-2.0
#
#   Unless required by applicable law or agreed to in writing, software
#   distributed under the License is distributed on an "AS IS" BASIS,
#   WITHOUT WARRANTIES OR CONDITIONS OF ANY KIND, either express or implied.
#   See the License for the specific language governing permissions and
#   limitations under the License.
#
#   Version v0.1.1
import mmap
import contextlib

import argparse

from Evtx.Evtx import FileHeader
from Evtx.Views import evtx_file_xml_view


def main():
    parser = argparse.ArgumentParser(
        description="Dump a binary EVTX file into XML.")
    parser.add_argument("--cleanup", action="store_true",
                        help="Cleanup unused XML entities (slower)"),
    parser.add_argument("evtx", type=str,
                        help="Path to the Windows EVTX event log file")
    args = parser.parse_args()

    with open(args.evtx, 'r') as f:
        with contextlib.closing(mmap.mmap(f.fileno(), 0,
                                          access=mmap.ACCESS_READ)) as buf:
            fh = FileHeader(buf, 0x0)
            print "<?xml version=\"1.0\" encoding=\"utf-8\" standalone=\"yes\" ?>"
            print "<Events>"
<<<<<<< HEAD
            for chunk in fh.chunks():
                for record in chunk.records():
                    sys.stdout.write(record.root().xml([]).encode("utf-8") + "\n")
=======
            for xml, record in evtx_file_xml_view(fh):
                print xml
>>>>>>> bad5dd20
            print "</Events>"

if __name__ == "__main__":
    main()<|MERGE_RESOLUTION|>--- conflicted
+++ resolved
@@ -41,14 +41,8 @@
             fh = FileHeader(buf, 0x0)
             print "<?xml version=\"1.0\" encoding=\"utf-8\" standalone=\"yes\" ?>"
             print "<Events>"
-<<<<<<< HEAD
-            for chunk in fh.chunks():
-                for record in chunk.records():
-                    sys.stdout.write(record.root().xml([]).encode("utf-8") + "\n")
-=======
             for xml, record in evtx_file_xml_view(fh):
                 print xml
->>>>>>> bad5dd20
             print "</Events>"
 
 if __name__ == "__main__":
